--- conflicted
+++ resolved
@@ -4,11 +4,7 @@
   <groupId>com.twitter</groupId>
   <artifactId>finagle</artifactId>
   <packaging>pom</packaging>
-<<<<<<< HEAD
-  <version>6.7.1</version>
-=======
   <version>6.8.1-SNAPSHOT</version>
->>>>>>> 5f970bee
   <distributionManagement>
     <repository>
       <id>artifactory-release</id>
